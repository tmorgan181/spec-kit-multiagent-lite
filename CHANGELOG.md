--- conflicted
+++ resolved
@@ -7,7 +7,6 @@
 
 ---
 
-<<<<<<< HEAD
 ## [0.3.2] - 2025-10-12
 
 **Patch Release: Usability & Validation Improvements**
@@ -23,6 +22,11 @@
 **Better Error Messages:**
 - Agent/shell errors now show valid options and aliases
 - Example: `Unknown shell: 'cmd'` → shows "Valid options: bash, powershell" + aliases
+
+**Agent/Shell Breakdown Tables:**
+- Added breakdown tables to `status` command showing which agents/shells have files installed
+- Added breakdown tables to `validate` command showing validated installation per agent/shell
+- Example: Shows "dev-kit | GitHub Copilot | none" when only Copilot prompts are installed
 
 ### Fixed
 
@@ -34,17 +38,16 @@
 **CLI UX:**
 - Removed extra trailing newlines from `--version` output (cleaner display)
 - Preview header only shows after validation passes (not before error messages)
+- Fixed Unicode encoding issues (replaced → with -> in error messages)
 
 ### Changed
 
 **Code Quality:**
 - Moved preview header display into `_display_changes` for DRY (single source of truth)
 - Improved error handling for invalid agent/shell values
-
----
-
-=======
->>>>>>> 06ac240b
+- Validator now passes `target_dir` in validation results for display function
+
+---
 ## [0.3.1] - 2025-10-11
 
 **Patch Release: Post-Release Cleanup & Workflow Protection**
